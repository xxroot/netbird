--- conflicted
+++ resolved
@@ -142,7 +142,6 @@
 	}
 
 	loginRequest := proto.LoginRequest{
-<<<<<<< HEAD
 		SetupKey:            setupKey,
 		PreSharedKey:        preSharedKey,
 		ManagementUrl:       managementURL,
@@ -151,16 +150,7 @@
 		CleanNATExternalIPs: natExternalIPs != nil && len(natExternalIPs) == 0,
 		CustomDNSAddress:    customDNSAddressConverted,
 		RosenpassEnabled:    rosenpassEnabled,
-=======
-		SetupKey:             setupKey,
-		PreSharedKey:         preSharedKey,
-		ManagementUrl:        managementURL,
-		AdminURL:             adminURL,
-		NatExternalIPs:       natExternalIPs,
-		CleanNATExternalIPs:  natExternalIPs != nil && len(natExternalIPs) == 0,
-		CustomDNSAddress:     customDNSAddressConverted,
 		IsLinuxDesktopClient: isLinuxRunningDesktop(),
->>>>>>> 3c485dc7
 	}
 
 	var loginErr error
